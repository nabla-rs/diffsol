//! # DiffSol
//!
//! DiffSol is a library for solving differential equations. It provides a simple interface to solve ODEs and semi-explicit DAEs.
//!
//! ## Solving ODEs
//!
//! To create a new problem, use the [OdeBuilder] struct. You can set the initial time, initial step size, relative tolerance, absolute tolerance, and parameters,
//! or leave them at their default values. Then, call the [OdeBuilder::build_ode] method with the ODE equations, or the [OdeBuilder::build_ode_with_mass] method
//! with the ODE equations and the mass matrix equations.
//!
//! You will also need to choose a matrix type to use. DiffSol can use the [nalgebra](https://nalgebra.org) `DMatrix` type, or any other type that implements the
//! [Matrix] trait. You can also use the [sundials](https://computation.llnl.gov/projects/sundials) library for the matrix and vector types (see [SundialsMatrix]).
//!
//! To solve the problem, you need to choose a solver. DiffSol provides the following solvers:
//! - A Backwards Difference Formulae [Bdf] solver, suitable for stiff problems and singular mass matrices.
//! - A Singly Diagonally Implicit Runge-Kutta (SDIRK or ESDIRK) solver [Sdirk]. You can use your own butcher tableau using [Tableau] or use one of the provided ([Tableau::tr_bdf2], [Tableau::esdirk34]).
//! - A BDF solver that wraps the IDA solver solver from the sundials library ([SundialsIda], requires the `sundials` feature).
//!
//! See the [OdeSolverMethod] trait for a more detailed description of the available methods on each solver.
//!
//! ```rust
//! use diffsol::{OdeBuilder, Bdf, OdeSolverState, OdeSolverMethod};
//! type M = nalgebra::DMatrix<f64>;
//!
//! let problem = OdeBuilder::new()
//!   .rtol(1e-6)
//!   .p([0.1])
//!   .build_ode::<M, _, _, _>(
//!     // dy/dt = -ay
//!     |x, p, t, y| {
//!       y[0] = -p[0] * x[0];
//!     },
//!     // Jv = -av
//!     |x, p, t, v, y| {
//!       y[0] = -p[0] * v[0];
//!     },
//!     // y(0) = 1
//!    |p, t| {
//!       nalgebra::DVector::from_vec(vec![1.0])
//!    },
//!   ).unwrap();
//!
//! let mut solver = Bdf::default();
//! let t = 0.4;
//! let state = OdeSolverState::new(&problem);
//! solver.set_problem(state, &problem);
//! while solver.state().unwrap().t <= t {
//!     solver.step().unwrap();
//! }
//! let y = solver.interpolate(t);
//! ```
//!
//! ## DiffSL
//!
//! DiffSL is a domain-specific language for specifying differential equations <https://github.com/martinjrobins/diffsl>. It uses the LLVM compiler framwork
//! to compile the equations to efficient machine code and uses the EnzymeAD library to compute the jacobian. You can use DiffSL with DiffSol by enabling one of the `diffsl-llvm*` features
//! corresponding to the version of LLVM you have installed, and using the [OdeBuilder::build_diffsl] method.
//!
//! For more information on the DiffSL language, see the [DiffSL documentation](https://martinjrobins.github.io/diffsl/)
//!
//! ## Custom ODE problems
//!
//! The [OdeBuilder] struct can be used to create an ODE problem from a set of closures.
//! If this is not suitable for your problem or you want more control over how your equations are implemented, you can also implement the [OdeEquations] trait manually.
//!
//! ## Nonlinear and linear solvers
//!
//! DiffSol provides generic nonlinear and linear solvers that are used internally by the ODE solver. You can use the solvers provided by DiffSol, or implement your own following the provided traits.
//! The linear solver trait is [LinearSolver], and the nonlinear solver trait is [NonLinearSolver]. The [SolverProblem] struct is used to define the problem to solve.
//!
//! The provided linear solvers are:
//! - [NalgebraLU]: a direct solver that uses the LU decomposition implemented in the [nalgebra](https://nalgebra.org) library.
//! - [FaerLU]: a direct solver that uses the LU decomposition implemented in the [faer](https://github.com/sarah-ek/faer-rs) library.
//! - [SundialsLinearSolver]: a linear solver that uses the [sundials](https://computation.llnl.gov/projects/sundials) library (requires the `sundials` feature).
//!
//! The provided nonlinear solvers are:
//! - [NewtonNonlinearSolver]: a nonlinear solver that uses the Newton method.
//!
//! ## Jacobian and Mass matrix calculation
//!
//! Via [OdeEquations], the user provides the action of the jacobian on a vector `J(x) v`. By default DiffSol uses this to generate a jacobian matrix for the ODE solver.
//! Generally this requires `n` evaluations of the jacobian action for a system of size `n`, so it is often more efficient if the user can provide the jacobian matrix directly
//! by implementing the [NonLinearOp::jacobian_inplace] and the [LinearOp::matrix_inplace] (if applicable) functions.
//!
//! DiffSol also provides an experimental feature to calculate sparse jacobians more efficiently by automatically detecting the sparsity pattern of the jacobian and using
//! colouring \[1\] to reduce the number of jacobian evaluations. You can enable this feature by enabling [OdeBuilder::use_coloring()] option when building the ODE problem.
//!
//! \[1\] Gebremedhin, A. H., Manne, F., & Pothen, A. (2005). What color is your Jacobian? Graph coloring for computing derivatives. SIAM review, 47(4), 629-705.
//!
//! ## Matrix and vector types
//!
//! When solving ODEs, you will need to choose a matrix and vector type to use. DiffSol uses the following types:
//! - [nalgebra::DMatrix] and [nalgebra::DVector] from the [nalgebra](https://nalgebra.org) library.
//! - [faer::Mat] and [faer::Col] from the [faer](https://github.com/sarah-ek/faer-rs) library.
//! - [SundialsMatrix] and [SundialsVector] from the [sundials](https://computation.llnl.gov/projects/sundials) library (requires the `sundials` feature).
//!
//! If you wish to use your own matrix and vector types, you will need to implement the following traits:
//! - For matrices: [Matrix], [MatrixView], [MatrixViewMut], [DenseMatrix], and [MatrixCommon].
//! - For vectors: [Vector], [VectorIndex], [VectorView], [VectorViewMut], and [VectorCommon].
//!

#[cfg(feature = "diffsl-llvm10")]
pub extern crate diffsl10_0 as diffsl;
#[cfg(feature = "diffsl-llvm11")]
pub extern crate diffsl11_0 as diffsl;
#[cfg(feature = "diffsl-llvm12")]
pub extern crate diffsl12_0 as diffsl;
#[cfg(feature = "diffsl-llvm13")]
pub extern crate diffsl13_0 as diffsl;
#[cfg(feature = "diffsl-llvm14")]
pub extern crate diffsl14_0 as diffsl;
#[cfg(feature = "diffsl-llvm15")]
pub extern crate diffsl15_0 as diffsl;
#[cfg(feature = "diffsl-llvm16")]
pub extern crate diffsl16_0 as diffsl;
#[cfg(feature = "diffsl-llvm17")]
pub extern crate diffsl17_0 as diffsl;
#[cfg(feature = "diffsl-llvm4")]
pub extern crate diffsl4_0 as diffsl;
#[cfg(feature = "diffsl-llvm5")]
pub extern crate diffsl5_0 as diffsl;
#[cfg(feature = "diffsl-llvm6")]
pub extern crate diffsl6_0 as diffsl;
#[cfg(feature = "diffsl-llvm7")]
pub extern crate diffsl7_0 as diffsl;
#[cfg(feature = "diffsl-llvm8")]
pub extern crate diffsl8_0 as diffsl;
#[cfg(feature = "diffsl-llvm9")]
pub extern crate diffsl9_0 as diffsl;

pub mod jacobian;
pub mod linear_solver;
pub mod matrix;
pub mod nonlinear_solver;
pub mod ode_solver;
pub mod op;
pub mod scalar;
pub mod solver;
pub mod vector;

use linear_solver::LinearSolver;
pub use linear_solver::{FaerLU, NalgebraLU};

#[cfg(feature = "sundials")]
pub use matrix::sundials::SundialsMatrix;

#[cfg(feature = "sundials")]
pub use vector::sundials::SundialsVector;

#[cfg(feature = "sundials")]
pub use linear_solver::sundials::SundialsLinearSolver;

#[cfg(feature = "sundials")]
pub use ode_solver::sundials::SundialsIda;

<<<<<<< HEAD
use matrix::{DenseMatrix, Matrix, MatrixCommon, MatrixSparsity, MatrixView, MatrixViewMut};
=======
pub use anyhow::Result;
use matrix::{DenseMatrix, Matrix, MatrixCommon, MatrixView, MatrixViewMut};
>>>>>>> 417206ab
pub use nonlinear_solver::newton::NewtonNonlinearSolver;
use nonlinear_solver::NonLinearSolver;
pub use num_traits::Zero;
pub use ode_solver::{
    bdf::Bdf, builder::OdeBuilder, equations::OdeEquations, method::OdeSolverMethod,
    method::OdeSolverState, problem::OdeSolverProblem, sdirk::Sdirk, tableau::Tableau,
};
use op::{closure::Closure, linear_closure::LinearClosure, LinearOp, NonLinearOp, Op};
use scalar::{IndexType, Scalar, Scale};
use solver::SolverProblem;
use vector::{Vector, VectorCommon, VectorIndex, VectorRef, VectorView, VectorViewMut};

pub use scalar::scale;

#[cfg(test)]
mod tests {

    use crate::{
        ode_solver::builder::OdeBuilder, vector::Vector, Bdf, OdeSolverMethod, OdeSolverState,
    };

    // WARNING: if this test fails and you make a change to the code, you should update the README.md file as well!!!
    #[test]
    fn test_readme() {
        type T = f64;
        type V = nalgebra::DVector<T>;
        let problem = OdeBuilder::new()
            .p([0.04, 1.0e4, 3.0e7])
            .rtol(1e-4)
            .atol([1.0e-8, 1.0e-6, 1.0e-6])
            .build_ode_dense(
                |x: &V, p: &V, _t: T, y: &mut V| {
                    y[0] = -p[0] * x[0] + p[1] * x[1] * x[2];
                    y[1] = p[0] * x[0] - p[1] * x[1] * x[2] - p[2] * x[1] * x[1];
                    y[2] = p[2] * x[1] * x[1];
                },
                |x: &V, p: &V, _t: T, v: &V, y: &mut V| {
                    y[0] = -p[0] * v[0] + p[1] * v[1] * x[2] + p[1] * x[1] * v[2];
                    y[1] = p[0] * v[0]
                        - p[1] * v[1] * x[2]
                        - p[1] * x[1] * v[2]
                        - 2.0 * p[2] * x[1] * v[1];
                    y[2] = 2.0 * p[2] * x[1] * v[1];
                },
                |_p: &V, _t: T| V::from_vec(vec![1.0, 0.0, 0.0]),
            )
            .unwrap();

        let mut solver = Bdf::default();

        let t = 0.4;
        let y = solver.solve(&problem, t).unwrap();

        let state = OdeSolverState::new(&problem);
        solver.set_problem(state, &problem);
        while solver.state().unwrap().t <= t {
            solver.step().unwrap();
        }
        let y2 = solver.interpolate(t).unwrap();

        y2.assert_eq_st(&y, 1e-6);
    }
    #[test]
    fn test_readme_faer() {
        type T = f64;
        type V = faer::Col<f64>;
        let problem = OdeBuilder::new()
            .p([0.04, 1.0e4, 3.0e7])
            .rtol(1e-4)
            .atol([1.0e-8, 1.0e-6, 1.0e-6])
            .build_ode_dense(
                |x: &V, p: &V, _t: T, y: &mut V| {
                    y[0] = -p[0] * x[0] + p[1] * x[1] * x[2];
                    y[1] = p[0] * x[0] - p[1] * x[1] * x[2] - p[2] * x[1] * x[1];
                    y[2] = p[2] * x[1] * x[1];
                },
                |x: &V, p: &V, _t: T, v: &V, y: &mut V| {
                    y[0] = -p[0] * v[0] + p[1] * v[1] * x[2] + p[1] * x[1] * v[2];
                    y[1] = p[0] * v[0]
                        - p[1] * v[1] * x[2]
                        - p[1] * x[1] * v[2]
                        - 2.0 * p[2] * x[1] * v[1];
                    y[2] = 2.0 * p[2] * x[1] * v[1];
                },
                |_p: &V, _t: T| V::from_vec(vec![1.0, 0.0, 0.0]),
            )
            .unwrap();

<<<<<<< HEAD
        let mut solver = Bdf::<M, _, _>::default();
=======
        let mut solver = Bdf::default();
>>>>>>> 417206ab

        let t = 0.4;
        let y = solver.solve(&problem, t).unwrap();

        let state = OdeSolverState::new(&problem);
        solver.set_problem(state, &problem);
        while solver.state().unwrap().t <= t {
            solver.step().unwrap();
        }
        let y2 = solver.interpolate(t).unwrap();

        y2.assert_eq_st(&y, 1e-6);
    }

    // y2.assert_eq(&y, 1e-6);
}<|MERGE_RESOLUTION|>--- conflicted
+++ resolved
@@ -153,12 +153,9 @@
 #[cfg(feature = "sundials")]
 pub use ode_solver::sundials::SundialsIda;
 
-<<<<<<< HEAD
+pub use anyhow::Result;
 use matrix::{DenseMatrix, Matrix, MatrixCommon, MatrixSparsity, MatrixView, MatrixViewMut};
-=======
-pub use anyhow::Result;
-use matrix::{DenseMatrix, Matrix, MatrixCommon, MatrixView, MatrixViewMut};
->>>>>>> 417206ab
+
 pub use nonlinear_solver::newton::NewtonNonlinearSolver;
 use nonlinear_solver::NonLinearSolver;
 pub use num_traits::Zero;
@@ -247,11 +244,8 @@
             )
             .unwrap();
 
-<<<<<<< HEAD
-        let mut solver = Bdf::<M, _, _>::default();
-=======
+
         let mut solver = Bdf::default();
->>>>>>> 417206ab
 
         let t = 0.4;
         let y = solver.solve(&problem, t).unwrap();
