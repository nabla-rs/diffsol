use std::ops::AddAssign;
use std::rc::Rc;

use anyhow::Result;
use nalgebra::{DMatrix, DVector};
use num_traits::{One, Pow, Zero};
use serde::Serialize;

use crate::{
    matrix::MatrixRef, op::ode::BdfCallable, DenseMatrix, IndexType, MatrixViewMut,
    NewtonNonlinearSolver, NonLinearSolver, Scalar, SolverProblem, Vector, VectorRef, VectorView,
    VectorViewMut, LU,
};

use super::{equations::OdeEquations, OdeSolverMethod, OdeSolverProblem, OdeSolverState};

#[derive(Clone, Debug, Serialize)]
pub struct BdfStatistics<T: Scalar> {
    pub number_of_rhs_jac_evals: usize,
    pub number_of_rhs_evals: usize,
    pub number_of_linear_solver_setups: usize,
    pub number_of_jac_mul_evals: usize,
    pub number_of_steps: usize,
    pub number_of_error_test_failures: usize,
    pub number_of_nonlinear_solver_iterations: usize,
    pub number_of_nonlinear_solver_fails: usize,
    pub initial_step_size: T,
    pub final_step_size: T,
}

impl<T: Scalar> Default for BdfStatistics<T> {
    fn default() -> Self {
        Self {
            number_of_rhs_jac_evals: 0,
            number_of_rhs_evals: 0,
            number_of_linear_solver_setups: 0,
            number_of_jac_mul_evals: 0,
            number_of_steps: 0,
            number_of_error_test_failures: 0,
            number_of_nonlinear_solver_iterations: 0,
            number_of_nonlinear_solver_fails: 0,
            initial_step_size: T::zero(),
            final_step_size: T::zero(),
        }
    }
}

pub struct Bdf<M: DenseMatrix<T = Eqn::T, V = Eqn::V>, Eqn: OdeEquations> {
    nonlinear_solver: Box<dyn NonLinearSolver<BdfCallable<Eqn>>>,
    ode_problem: Option<OdeSolverProblem<Eqn>>,
    order: usize,
    n_equal_steps: usize,
    diff: M,
    diff_tmp: M,
    u: M,
    alpha: Vec<Eqn::T>,
    gamma: Vec<Eqn::T>,
    error_const: Vec<Eqn::T>,
    statistics: BdfStatistics<Eqn::T>,
}

impl<T: Scalar, Eqn: OdeEquations<T = T, V = DVector<T>, M = DMatrix<T>> + 'static> Default
    for Bdf<DMatrix<T>, Eqn>
{
    fn default() -> Self {
        let n = 1;
        let linear_solver = LU::default();
        let mut nonlinear_solver = Box::new(NewtonNonlinearSolver::<BdfCallable<Eqn>>::new(
            linear_solver,
        ));
        nonlinear_solver.set_max_iter(Self::NEWTON_MAXITER);
        Self {
            ode_problem: None,
            nonlinear_solver,
            order: 1,
            n_equal_steps: 0,
            diff: DMatrix::<T>::zeros(n, Self::MAX_ORDER + 3),
            diff_tmp: DMatrix::<T>::zeros(n, Self::MAX_ORDER + 3),
            gamma: vec![T::from(1.0); Self::MAX_ORDER + 1],
            alpha: vec![T::from(1.0); Self::MAX_ORDER + 1],
            error_const: vec![T::from(1.0); Self::MAX_ORDER + 1],
            u: DMatrix::<T>::zeros(Self::MAX_ORDER + 1, Self::MAX_ORDER + 1),
            statistics: BdfStatistics::default(),
        }
    }
}

// implement clone for bdf
impl<T: Scalar, Eqn: OdeEquations<T = T, V = DVector<T>, M = DMatrix<T>> + 'static> Clone
    for Bdf<DMatrix<T>, Eqn>
where
    for<'b> &'b DVector<T>: VectorRef<DVector<T>>,
{
    fn clone(&self) -> Self {
        let n = self.diff.nrows();
        let linear_solver = LU::default();
        let mut nonlinear_solver = Box::new(NewtonNonlinearSolver::<BdfCallable<Eqn>>::new(
            linear_solver,
        ));
        nonlinear_solver.set_max_iter(Self::NEWTON_MAXITER);
        Self {
            ode_problem: self.ode_problem.clone(),
            nonlinear_solver,
            order: self.order,
            n_equal_steps: self.n_equal_steps,
            diff: DMatrix::zeros(n, Self::MAX_ORDER + 3),
            diff_tmp: DMatrix::zeros(n, Self::MAX_ORDER + 3),
            gamma: self.gamma.clone(),
            alpha: self.alpha.clone(),
            error_const: self.error_const.clone(),
            u: DMatrix::zeros(Self::MAX_ORDER + 1, Self::MAX_ORDER + 1),
            statistics: self.statistics.clone(),
        }
    }
}

impl<M: DenseMatrix<T = Eqn::T, V = Eqn::V>, Eqn: OdeEquations> Bdf<M, Eqn>
where
    for<'b> &'b Eqn::V: VectorRef<Eqn::V>,
    for<'b> &'b Eqn::M: MatrixRef<Eqn::M>,
{
    const MAX_ORDER: IndexType = 5;
    const NEWTON_MAXITER: IndexType = 4;
    const MIN_FACTOR: f64 = 0.2;
    const MAX_FACTOR: f64 = 10.0;
    const MIN_TIMESTEP: f64 = 1e-32;

    pub fn get_statistics(&self) -> &BdfStatistics<Eqn::T> {
        &self.statistics
    }

    fn nonlinear_problem_op(&self) -> Option<&Rc<BdfCallable<Eqn>>> {
        Some(&self.nonlinear_solver.as_ref().problem()?.f)
    }

    fn _compute_r(order: usize, factor: Eqn::T) -> M {
        //computes the R matrix with entries
        //given by the first equation on page 8 of [1]
        //
        //This is used to update the differences matrix when step size h is varied
        //according to factor = h_{n+1} / h_n
        //
        //Note that the U matrix also defined in the same section can be also be
        //found using factor = 1, which corresponds to R with a constant step size
        let mut r = M::zeros(order + 1, order + 1);

        // r[0, 0:order] = 1
        for j in 0..=order {
            r[(0, j)] = M::T::one();
        }
        // r[i, j] = r[i, j-1] * (j - 1 - factor * i) / j
        for i in 1..=order {
            for j in 1..=order {
                let i_t = M::T::from(i as f64);
                let j_t = M::T::from(j as f64);
                r[(i, j)] = r[(i - 1, j)] * (i_t - M::T::one() - factor * j_t) / i_t;
            }
        }
        r
    }

    fn _update_step_size(&mut self, factor: Eqn::T, state: &mut OdeSolverState<Eqn::M>) {
        //If step size h is changed then also need to update the terms in
        //the first equation of page 9 of [1]:
        //
        //- constant c = h / (1-kappa) gamma_k term
        //- lu factorisation of (M - c * J) used in newton iteration (same equation)

        state.h *= factor;
        self.n_equal_steps = 0;

        // update D using equations in section 3.2 of [1]
        self.u = Self::_compute_r(self.order, Eqn::T::one());
        let r = Self::_compute_r(self.order, factor);
        let ru = r.mat_mul(&self.u);
        // D[0:order+1] = R * U * D[0:order+1]
        {
            let d_zero_order = self.diff.columns(0, self.order + 1);
            let mut d_zero_order_tmp = self.diff_tmp.columns_mut(0, self.order + 1);
            d_zero_order_tmp.gemm_vo(Eqn::T::one(), &d_zero_order, &ru, Eqn::T::zero());
            // diff_sub = diff * RU
        }
        std::mem::swap(&mut self.diff, &mut self.diff_tmp);

        self.nonlinear_problem_op()
            .unwrap()
            .set_c(state.h, &self.alpha, self.order);

        // reset nonlinear's linear solver problem as lu factorisation has changed
        self.nonlinear_solver.as_mut().reset();
    }

    fn _update_differences(&mut self, d: &Eqn::V) {
        //update of difference equations can be done efficiently
        //by reusing d and D.
        //
        //From first equation on page 4 of [1]:
        //d = y_n - y^0_n = D^{k + 1} y_n
        //
        //Standard backwards difference gives
        //D^{j + 1} y_n = D^{j} y_n - D^{j} y_{n - 1}
        //
        //Combining these gives the following algorithm
        let order = self.order;
        let d_minus_order_plus_one = d - self.diff.column(order + 1);
        self.diff
            .column_mut(order + 2)
            .copy_from(&d_minus_order_plus_one);
        self.diff.column_mut(order + 1).copy_from(d);
        for i in (0..=order).rev() {
            let tmp = self.diff.column(i + 1).into_owned();
            self.diff.column_mut(i).add_assign(&tmp);
        }
    }

    fn _predict_forward(&mut self, state: &OdeSolverState<Eqn::M>) -> Eqn::V {
        let nstates = self.diff.nrows();
        // predict forward to new step (eq 2 in [1])
        let y_predict = {
            let mut y_predict = <Eqn::V as Vector>::zeros(nstates);
            for i in 0..=self.order {
                y_predict += self.diff.column(i);
            }
            y_predict
        };

        // update psi and c (h, D, y0 has changed)
        {
            let callable = self.nonlinear_problem_op().unwrap();
            callable.set_psi_and_y0(&self.diff, &self.gamma, &self.alpha, self.order, &y_predict);
        }

        // update time
        let t_new = state.t + state.h;
        self.nonlinear_solver.as_mut().set_time(t_new).unwrap();
        y_predict
    }
}

impl<M: DenseMatrix<T = Eqn::T, V = Eqn::V>, Eqn: OdeEquations> OdeSolverMethod<Eqn> for Bdf<M, Eqn>
where
    for<'b> &'b Eqn::V: VectorRef<Eqn::V>,
    for<'b> &'b Eqn::M: MatrixRef<Eqn::M>,
{
    fn interpolate(&self, state: &OdeSolverState<Eqn::M>, t: Eqn::T) -> Eqn::V {
        //interpolate solution at time values t* where t-h < t* < t
        //
        //definition of the interpolating polynomial can be found on page 7 of [1]
        let mut time_factor = Eqn::T::from(1.0);
        let mut order_summation = self.diff.column(0).into_owned();
        for i in 0..self.order {
            let i_t = Eqn::T::from(i as f64);
            time_factor *= (t - (state.t - state.h * i_t)) / (state.h * (Eqn::T::one() + i_t));
            order_summation += self.diff.column(i + 1) * time_factor;
        }
        order_summation
    }

    fn problem(&self) -> Option<&OdeSolverProblem<Eqn>> {
        self.ode_problem.as_ref()
    }
<<<<<<< HEAD
    
    
    
    fn set_problem(&mut self, state: &mut OdeSolverState<Eqn::M>, problem: &OdeSolverProblem<Eqn>) {
        let problem_clone = problem.clone();
        self.ode_problem = Some(problem_clone);
=======

    fn set_problem(&mut self, state: &mut OdeSolverState<Eqn::M>, problem: OdeSolverProblem<Eqn>) {
        self.ode_problem = Some(problem);
>>>>>>> 8d45e9c8
        let problem = self.ode_problem.as_ref().unwrap();
        let nstates = problem.eqn.nstates();
        self.order = 1usize;
        self.n_equal_steps = 0;
        self.diff = M::zeros(nstates, Self::MAX_ORDER + 3);
        self.diff_tmp = M::zeros(nstates, Self::MAX_ORDER + 3);
        self.diff.column_mut(0).copy_from(&state.y);

        // kappa values for difference orders, taken from Table 1 of [1]
        let kappa = [
            Eqn::T::from(0.0),
            Eqn::T::from(-0.1850),
            Eqn::T::from(-1.0) / Eqn::T::from(9.0),
            Eqn::T::from(-0.0823),
            Eqn::T::from(-0.0415),
            Eqn::T::from(0.0),
        ];
        self.alpha = vec![Eqn::T::zero()];
        self.gamma = vec![Eqn::T::zero()];
        self.error_const = vec![Eqn::T::one()];

        #[allow(clippy::needless_range_loop)]
        for i in 1..=Self::MAX_ORDER {
            let i_t = Eqn::T::from(i as f64);
            let one_over_i = Eqn::T::one() / i_t;
            let one_over_i_plus_one = Eqn::T::one() / (i_t + Eqn::T::one());
            self.gamma.push(self.gamma[i - 1] + one_over_i);
            self.alpha
                .push(Eqn::T::one() / ((Eqn::T::one() - kappa[i]) * self.gamma[i]));
            self.error_const
                .push(kappa[i] * self.gamma[i] + one_over_i_plus_one);
        }

        // update initial step size based on function
        let mut scale = state.y.abs();
        scale *= problem.rtol;
        scale += problem.atol.as_ref();

        let f0 = problem.eqn.rhs(state.t, &state.y);
        let hf0 = &f0 * state.h;
        let y1 = &state.y + &hf0;
        let t1 = state.t + state.h;
        let f1 = problem.eqn.rhs(t1, &y1);

        // store f1 in diff[1] for use in step size control
        self.diff.column_mut(1).copy_from(&hf0);

        let mut df = f1 - f0;
        df.component_div_assign(&scale);
        let d2 = df.norm();

        let one_over_order_plus_one =
            Eqn::T::one() / (Eqn::T::from(self.order as f64) + Eqn::T::one());
        let mut new_h = state.h * d2.pow(-one_over_order_plus_one);
        if new_h > Eqn::T::from(100.0) * state.h {
            new_h = Eqn::T::from(100.0) * state.h;
        }
        state.h = new_h;

        // setup linear solver for first step
        let bdf_callable = Rc::new(BdfCallable::new(problem));
        let nonlinear_problem = SolverProblem::new_from_ode_problem(bdf_callable, problem);
        self.nonlinear_solver
            .as_mut()
            .set_problem(nonlinear_problem);
        let _test = self.nonlinear_problem_op().unwrap();

        // setup U
        self.u = Self::_compute_r(self.order, Eqn::T::one());

        // update statistics
        self.statistics.initial_step_size = state.h;
    }

    fn step(&mut self, state: &mut OdeSolverState<Eqn::M>) -> Result<()> {
        // we will try and use the old jacobian unless convergence of newton iteration
        // fails
        // tells callable to update rhs jacobian if the jacobian is requested (by nonlinear solver)
        // initialise step size and try to make the step,
        // iterate, reducing step size until error is in bounds
        let mut d: Eqn::V;
        let mut safety: Eqn::T;
        let mut error_norm: Eqn::T;
        let mut scale_y: Eqn::V;
        let mut updated_jacobian = false;
        let mut y_predict = self._predict_forward(state);

        // loop until step is accepted
        let y_new = loop {
            let mut y_new = y_predict.clone();

            // solve BDF equation using y0 as starting point
            let solver_result = self.nonlinear_solver.solve_in_place(&mut y_new);
            // update statistics
            self.statistics.number_of_nonlinear_solver_iterations += self.nonlinear_solver.niter();
            match solver_result {
                Ok(()) => {
                    // test error is within tolerance
                    {
                        let ode_problem = self.ode_problem.as_ref().unwrap();
                        scale_y = y_new.abs() * ode_problem.rtol;
                        scale_y += ode_problem.atol.as_ref();
                    }

                    // combine eq 3, 4 and 6 from [1] to obtain error
                    // Note that error = C_k * h^{k+1} y^{k+1}
                    // and d = D^{k+1} y_{n+1} \approx h^{k+1} y^{k+1}
                    d = &y_new - &y_predict;

                    let mut error = &d * self.error_const[self.order];
                    error.component_div_assign(&scale_y);
                    error_norm = error.norm();
                    let maxiter = self.nonlinear_solver.max_iter() as f64;
                    let niter = self.nonlinear_solver.niter() as f64;
                    safety = Eqn::T::from(0.9 * (2.0 * maxiter + 1.0) / (2.0 * maxiter + niter));

                    if error_norm <= Eqn::T::from(1.0) {
                        // step is accepted
                        break y_new;
                    } else {
                        // step is rejected
                        // calculate optimal step size factor as per eq 2.46 of [2]
                        // and reduce step size and try again
                        let order = self.order as f64;
                        let mut factor =
                            safety * error_norm.pow(Eqn::T::from(-1.0 / (order + 1.0)));
                        if factor < Eqn::T::from(Self::MIN_FACTOR) {
                            factor = Eqn::T::from(Self::MIN_FACTOR);
                        }
                        // todo, do we need to update the linear solver problem here since we converged?
                        self._update_step_size(factor, state);

                        // if step size too small, then fail
                        if state.h < Eqn::T::from(Self::MIN_TIMESTEP) {
                            return Err(anyhow::anyhow!("Step size too small at t = {}", state.t));
                        }

                        // new prediction
                        y_predict = self._predict_forward(state);

                        // update statistics
                        self.statistics.number_of_error_test_failures += 1;
                    }
                }
                Err(_e) => {
                    self.statistics.number_of_nonlinear_solver_fails += 1;
                    if updated_jacobian {
                        // newton iteration did not converge, but jacobian has already been
                        // evaluated so reduce step size by 0.3 (as per [1]) and try again
                        self._update_step_size(Eqn::T::from(0.3), state);

                        // new prediction
                        y_predict = self._predict_forward(state);

                        // update statistics
                    } else {
                        // newton iteration did not converge, so update jacobian and try again
                        {
                            let callable = self.nonlinear_problem_op().unwrap();
                            callable.set_rhs_jacobian_is_stale();
                        }
                        self.nonlinear_solver.as_mut().reset();
                        updated_jacobian = true;
                        // same prediction as last time
                    }
                }
            };
        };

        // take the accepted step
        state.t += state.h;
        state.y = y_new;

        // update statistics
        self.statistics.number_of_jac_mul_evals = self
            .nonlinear_problem_op()
            .unwrap()
            .number_of_jac_mul_evals();
        self.statistics.number_of_rhs_evals =
            self.nonlinear_problem_op().unwrap().number_of_rhs_evals();
        self.statistics.number_of_rhs_jac_evals = self
            .nonlinear_problem_op()
            .unwrap()
            .number_of_rhs_jac_evals();
        self.statistics.number_of_linear_solver_setups =
            self.nonlinear_problem_op().unwrap().number_of_jac_evals();
        self.statistics.number_of_steps += 1;
        self.statistics.final_step_size = state.h;

        self._update_differences(&d);

        // a change in order is only done after running at order k for k + 1 steps
        // (see page 83 of [2])
        self.n_equal_steps += 1;

        if self.n_equal_steps > self.order {
            let order = self.order;
            // similar to the optimal step size factor we calculated above for the current
            // order k, we need to calculate the optimal step size factors for orders
            // k-1 and k+1. To do this, we note that the error = C_k * D^{k+1} y_n
            let error_m_norm = if order > 1 {
                let mut error_m = self.diff.column(order) * self.error_const[order - 1];
                error_m.component_div_assign(&scale_y);
                error_m.norm()
            } else {
                Eqn::T::INFINITY
            };
            let error_p_norm = if order < Self::MAX_ORDER {
                let mut error_p = self.diff.column(order + 2) * self.error_const[order + 1];
                error_p.component_div_assign(&scale_y);
                error_p.norm()
            } else {
                Eqn::T::INFINITY
            };

            let error_norms = [error_m_norm, error_norm, error_p_norm];
            let factors = error_norms
                .into_iter()
                .enumerate()
                .map(|(i, error_norm)| {
                    error_norm.pow(Eqn::T::from(-1.0 / (i as f64 + order as f64)))
                })
                .collect::<Vec<_>>();

            // now we have the three factors for orders k-1, k and k+1, pick the maximum in
            // order to maximise the resultant step size
            let max_index = factors
                .iter()
                .enumerate()
                .max_by(|(_, a), (_, b)| a.partial_cmp(b).unwrap())
                .unwrap()
                .0;
            if max_index == 0 {
                self.order -= 1;
            } else {
                self.order += max_index - 1;
            }

            let mut factor = safety * factors[max_index];
            if factor > Eqn::T::from(Self::MAX_FACTOR) {
                factor = Eqn::T::from(Self::MAX_FACTOR);
            }
            self._update_step_size(factor, state);
        }
        Ok(())
    }
}<|MERGE_RESOLUTION|>--- conflicted
+++ resolved
@@ -259,18 +259,10 @@
     fn problem(&self) -> Option<&OdeSolverProblem<Eqn>> {
         self.ode_problem.as_ref()
     }
-<<<<<<< HEAD
-    
-    
-    
+  
     fn set_problem(&mut self, state: &mut OdeSolverState<Eqn::M>, problem: &OdeSolverProblem<Eqn>) {
         let problem_clone = problem.clone();
         self.ode_problem = Some(problem_clone);
-=======
-
-    fn set_problem(&mut self, state: &mut OdeSolverState<Eqn::M>, problem: OdeSolverProblem<Eqn>) {
-        self.ode_problem = Some(problem);
->>>>>>> 8d45e9c8
         let problem = self.ode_problem.as_ref().unwrap();
         let nstates = problem.eqn.nstates();
         self.order = 1usize;
